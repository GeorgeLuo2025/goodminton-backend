/**
 * @file routes/games.routes.js
 * @description 比赛相关的API路由 (API routes for games)
 */
const express = require("express");
const router = express.Router();
const gameController = require("../controllers/gameController");
const { authenticateToken } = require("../middleware/auth");

// 对此文件中的所有路由应用认证中间件
// Apply the authentication middleware to all routes in this file.
router.use(authenticateToken);

// @route   POST /api/games
// @desc    创建一场新的快速比赛 (Create a new quick game)
router.post("/", gameController.createGame);

// @route   POST /api/games/:id/confirm
// @desc    确认一场比赛的结果 (Confirm a game result)
router.post("/:id/confirm", gameController.confirmGame);

// @route   GET /api/games/pending
// @desc    获取待确认的比赛列表 (Get pending game confirmations)
router.get("/pending", gameController.getPendingGameConfirmations);

<<<<<<< HEAD
// @route   POST /api/games/:id/reject
// @desc    拒绝一个待处理的比赛结果 (Reject a pending game result)
// @access  Private
router.post("/:id/reject", authenticateToken, gameController.rejectGame);
=======
// @route   GET /api/games/weekly
// @desc    Get current week's confirmed games for authenticated user (Sunday-Saturday)
router.get("/weekly", gameController.getWeeklyGames);
>>>>>>> 018ef4e2

module.exports = router;<|MERGE_RESOLUTION|>--- conflicted
+++ resolved
@@ -23,15 +23,13 @@
 // @desc    获取待确认的比赛列表 (Get pending game confirmations)
 router.get("/pending", gameController.getPendingGameConfirmations);
 
-<<<<<<< HEAD
+// @route   GET /api/games/weekly
+// @desc    Get current week's confirmed games for authenticated user (Sunday-Saturday)
+router.get("/weekly", gameController.getWeeklyGames);
+
 // @route   POST /api/games/:id/reject
 // @desc    拒绝一个待处理的比赛结果 (Reject a pending game result)
 // @access  Private
 router.post("/:id/reject", authenticateToken, gameController.rejectGame);
-=======
-// @route   GET /api/games/weekly
-// @desc    Get current week's confirmed games for authenticated user (Sunday-Saturday)
-router.get("/weekly", gameController.getWeeklyGames);
->>>>>>> 018ef4e2
 
 module.exports = router;